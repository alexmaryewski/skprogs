'''
Module to perform or find atomic DFT calculations, using slateratom.
'''

import os
import subprocess as subproc
import numpy as np
import sktools.hsd.converter as conv
import sktools.common as sc
from sktools.taggedfile import TaggedFile
import sktools.compressions
import sktools.radial_grid as oc


SUPPORTED_FUNCTIONALS = {'lda' : 2, 'pbe' : 3, 'blyp' : 4, 'lcy-pbe' : 5,
                         'lcy-bnl' : 6, 'pbe0' : 7, 'b3lyp' : 8,
                         'camy-b3lyp' : 9, 'camy-pbeh' : 10}

INPUT_FILE = "slateratom.in"
STDOUT_FILE = "output"
DEFAULT_BINARY = "slateratom"


def register_onecenter_calculator():
    """Returns data for calculator registration"""
    calc = sc.ClassDict()
    calc.settings = SlaterAtomSettings
    calc.calculator = SlaterAtom
    return calc


def register_hsd_settings():
    return SlaterAtomSettings


class SlaterAtomSettings(sc.ClassDict):
    """Specific settings for slateratom program.

    Attributes
    ----------
    exponents : list
        [ exp_s, exp_p, ... ] list, where each exp_* is a list of the exponents
        for the given angular momentum.
    maxpowers : list
        Maximal power for every angular momentum.
    """

    def __init__(self, exponents, maxpowers):
        super().__init__()
        self.exponents = exponents
        self.maxpowers = maxpowers

    @classmethod
    def fromhsd(cls, root, query):
        node = query.getchild(root, "exponents")
        exponents = sc.get_shellvalues_list(node, query, conv.float1)
        node = query.getchild(root, "maxpowers")
        maxpowers = sc.get_shellvalues_list(node, query, conv.int0)
        return cls(exponents, maxpowers)

    def __eq__(self, other):
        if not isinstance(other, SlaterAtomSettings):
            return False
        if len(self.exponents) != len(other.exponents):
            return False
        if len(self.maxpowers) != len(other.maxpowers):
            return False
        for ll in range(len(self.exponents)):
            if self.maxpowers[ll] != other.maxpowers[ll]:
                return False
            myexps = self.exponents[ll]
            otherexps = other.exponents[ll]
            if len(myexps) != len(otherexps):
                return False
            for ii in range(len(myexps)):
                if abs(myexps[ii] - otherexps[ii]) > sc.INPUT_FLOAT_TOLERANCE:
                    return False
        return True


class SlaterAtom:

    def __init__(self, workdir):
        self._workdir = workdir

    def set_input(self, settings, atomconfig, functional, compression):
        myinput = SlateratomInput(settings, atomconfig, functional, compression)
        myinput.write(self._workdir)

    def run(self, binary=DEFAULT_BINARY):
        runner = SlateratomCalculation(binary, self._workdir)
        runner.run()

    def get_result(self):
        return SlateratomResult(self._workdir)


class SlateratomInput:
    """Represents the input of the slateratom program.

    Parameters
    ----------
    atomconfig : AtomConfig
        Configuration of the atom to be calculated.
    functional : str
        DFT functional type ('lda', 'pbe', 'blyp', 'lcpbe', 'lcbnl')
    compressions : list
        List of PowerCompression objects. Either empty (no compression applied)
        or has a compression object for every angular momentum of the atom.
    settings : SlaterAtom
        Further detailed settings of the program.
    """

    _LOGICALSTRS = {True: ".true.", False: ".false."}

    _COMMENT = "#"


    def __init__(self, settings, atomconfig, functional, compressions):
        self._settings = settings
        self._atomconfig = atomconfig
        znuc = self._atomconfig.atomicnumber
        if abs(znuc - int(znuc)) > 1e-12:
            msg = "Slateratom: Only integer atomic numbers are allowed"
            raise sc.SkgenException(msg)
        if len(settings.exponents) != atomconfig.maxang + 1:
            msg = "Slateratom: Missing STO exponents for some shells"
            raise sc.SkgenException(msg)
        if len(settings.maxpowers) != atomconfig.maxang + 1:
            msg = "Slateratom: Missing STO max. powers for some shells"
            raise sc.SkgenException(msg)

        if self.isXCFunctionalSupported(functional):
            xcfkey = functional.type
            self._functional = SUPPORTED_FUNCTIONALS[xcfkey]

            if xcfkey in ('lcy-pbe', 'lcy-bnl', 'camy-b3lyp', 'camy-pbeh'):
                self._omega = functional.omega
            else:
                self._omega = None

            if xcfkey in ('camy-b3lyp', 'camy-pbeh'):
                self._alpha = functional.alpha
                self._beta = functional.beta
            elif xcfkey == 'pbe0':
                self._alpha = functional.alpha
                self._beta = None
            else:
                self._alpha = None
                self._beta = None

        else:
            msg = 'Invalid xc-functional type for slateratom'
            raise sc.SkgenException(msg)

        if compressions is None:
            compressions = []
        for comp in compressions:
            if not isinstance(comp, sktools.compressions.PowerCompression):
                msg = "Invalid compressiont type {} for slateratom".format(
                    comp.__class__.__name__)
                raise sc.SkgenException(msg)
        maxang = atomconfig.maxang
        ncompr = len(compressions)
        if ncompr and ncompr != maxang + 1:
            msg = "Invalid number of compressions" \
                "(expected {:d}, got {:d})".format(maxang + 1, ncompr)
            raise sc.SkgenException(msg)
        self._compressions = compressions
        myrelativistics = sc.RELATIVISTICS_NONE, sc.RELATIVISTICS_ZORA
        if atomconfig.relativistics not in myrelativistics:
            raise sc.SkgenException("Invalid relativistics type for slateratom")
        self._relativistic = atomconfig.relativistics == sc.RELATIVISTICS_ZORA


    def isXCFunctionalSupported(self, functional):
        '''Checks if the given xc-functional is supported by the calculator,
           in particular: checks if AVAILABLE_FUNCTIONALS intersect with
           sktools.xcfunctionals.XCFUNCTIONALS

        Args:
            functional: xc-functional, defined in xcfunctionals.py

        Returns:
            true, if xc-functional is supported, otherwise false
        '''

        tmp = []
        for xx in SUPPORTED_FUNCTIONALS:
            if xx in sktools.xcfunctionals.XCFUNCTIONALS:
                tmp.append(sktools.xcfunctionals.XCFUNCTIONALS[xx])

        return bool(functional.__class__ in tmp)


    def write(self, workdir):
        """Writes a valid input for the program.

        Parameters
        ----------
        workdir : str
            Existing working directory where the input should be written to.
        """
        maxang = self._atomconfig.maxang
        out = [
            "{:d} {:d} {:d} {:s} \t{:s} znuc maxang nscc relativistic".format(
                int(self._atomconfig.atomicnumber), maxang, 120,
                self._LOGICALSTRS[self._relativistic], self._COMMENT),

            "{:d} \t{:s} functional".format(
                self._functional, self._COMMENT)
        ]

        # range-separated functionals
        xctype = list(SUPPORTED_FUNCTIONALS.keys())[
            list(SUPPORTED_FUNCTIONALS.values()).index(self._functional)]
        if xctype in ('lcy-pbe', 'lcy-bnl'):
            out += [
                "{:g} \t{:s} range-separation parameter (omega)".format(
                    self._omega, self._COMMENT),

                # numerical interator
                # hardcoded parameters for the Becke integration
                # --> should be moved to skdef.hsd!
                "2000 194 11 1.0 \t{:s} Becke integrator settings"
                .format(self._COMMENT)]
        # B3LYP
        elif xctype == 'b3lyp':
            out += [
                # numerical interator
                # hardcoded parameters for the Becke integration
                # --> should be moved to skdef.hsd!
                "2000 194 11 1.0 \t{:s} Becke integrator settings"
                .format(self._COMMENT)]
        # PBE0
        elif xctype == 'pbe0':
            out += [
                "{:g} \t{:s} ".format(self._alpha, self._COMMENT) + \
                "Global portion of HFX",

                # numerical interator
                # hardcoded parameters for the Becke integration
                # --> should be moved to skdef.hsd!
                "2000 194 11 1.0 \t{:s} Becke integrator settings"
                .format(self._COMMENT)]
        # CAM functionals
        elif xctype in ('camy-b3lyp', 'camy-pbeh'):
            out += [
                "{:g} {:g} {:g} \t{:s} ".format(
                    self._omega, self._alpha, self._beta, self._COMMENT) + \
                "range-separation parameter (omega), CAM alpha, CAM beta",

                # numerical interator
                # hardcoded parameters for the Becke integration
                # --> should be moved to skdef.hsd!
                "2000 194 11 1.0 \t{:s} Becke integrator settings"
                .format(self._COMMENT)]

        # Compressions
        if len(self._compressions) == 0:
            out += ["{:g} {:d} \t{:s} Compr. radius and power ({:s})".format(
                1e30, 0, self._COMMENT, sc.ANGMOM_TO_SHELL[ll])
                    for ll in range(maxang + 1)]
        else:
<<<<<<< HEAD
            out += [ "{:g} {:g} \t{:s} Compr. radius and power ({:s})".format(
                compr.radius, compr.power, self._COMMENT,
=======
            out += ["{:g} {:d} \t{:s} Compr. radius and power ({:s})".format(
                compr.radius, int(compr.power), self._COMMENT,
>>>>>>> 5f696a93
                sc.ANGMOM_TO_SHELL[ll])
                    for ll, compr in enumerate(self._compressions)]

        out += ["{:d} \t{:s} nr. of occupied shells ({:s})".format(
            len(occ), self._COMMENT, sc.ANGMOM_TO_SHELL[ll])
                for ll, occ in enumerate(self._atomconfig.occupations)]

        # STO powers and exponents
        exponents = self._settings.exponents
        maxpowers = self._settings.maxpowers
        out += ["{:d} {:d} \t{:s} nr. of exponents, max. power ({:s})".format(
            len(exponents[ll]), maxpowers[ll], self._COMMENT,
            sc.ANGMOM_TO_SHELL[ll])
                for ll in range(maxang + 1)]
        out.append("{:s} \t{:s} automatic exponent generation".format(
            self._LOGICALSTRS[False], self._COMMENT))
        for ll, skexp_ang in enumerate(exponents):
            for ii, skexp in enumerate(skexp_ang):
                out.append("{:10f} \t{:s} exponent {:d} ({:s})".format(
                    skexp, self._COMMENT, ii + 1, sc.ANGMOM_TO_SHELL[ll]))

        out.append("{:s} \t{:s} write eigenvectors".format(
            self._LOGICALSTRS[False], self._COMMENT))
        out.append("{} {:g} \t{:s} broyden mixer, mixing factor".format(
            self._LOGICALSTRS[True], 0.1, self._COMMENT))

        # Occupations
        for ll, occperl in enumerate(self._atomconfig.occupations):
            for ii, occ in enumerate(occperl):
                nn = ii + 1 + ll  # principal quantum number
                out.append("{:g} {:g} \t{:s} occupations ({:d}{:s})".format(
                    occ[0], occ[1], self._COMMENT, nn, sc.ANGMOM_TO_SHELL[ll]))

        # Occupied shell range
        occqns = [[sc.MAX_PRINCIPAL_QN, 0],] * (maxang + 1)
        for qn, occ in self._atomconfig.occshells:
            nn = qn[0]
            ll = qn[1]
            occqns[ll][0] = min(occqns[ll][0], nn)
            occqns[ll][1] = max(occqns[ll][1], nn)
        for ll, vqns in enumerate(occqns):
            out.append("{:d} {:d} \t{:s} occupied shells from to ({:s})".format(
                vqns[0], vqns[1], self._COMMENT, sc.ANGMOM_TO_SHELL[ll]))

        fp = open(os.path.join(workdir, INPUT_FILE), "w")
        fp.write("\n".join(out))
        fp.close()


class SlateratomCalculation:
    """Represents a program run.

    Parameters
    ----------
    binary : str
        Binary to use.
    workdir : str
        Working directory with valid input in it.
    """

    def __init__(self, binary, workdir):
        self._binary = binary
        self._workdir = workdir

    def run(self):
        """Run the code."""
        fpin = open(os.path.join(self._workdir, INPUT_FILE), "r")
        fpout = open(os.path.join(self._workdir, STDOUT_FILE), "w")
        proc = subproc.Popen([ self._binary ], cwd=self._workdir,
                             stdin=fpin, stdout=fpout, stderr=subproc.STDOUT)
        proc.wait()
        fpin.close()
        fpout.close()


class SlateratomResult:
    """Represents the output of a run.

    Parameters
    ----------
    workdir : str
        Working directory with the output of a run.
    """

    def __init__(self, workdir):
        self._workdir = workdir
        fp = open(os.path.join(self._workdir, "energies.tag"), "r")
        self._energiestag = TaggedFile.fromfile(fp, transpose=True)
        fp.close()

    def get_homo_or_lowest_nl(self, ss):
        """Returns homo. If spin channel has no electrons, lowest level.
        """
        tagname = "eigenlevels_dn" if ss else "eigenlevels_up"
        energies = self._energiestag[tagname]
        tagname = "occupations_dn" if ss else "occupations_up"
        occupations = self._energiestag[tagname].flat
        sorted_energy_inds = np.argsort(energies.flat)
        if np.all(occupations < 1e-8):
            # No electrons (e.g. spin down in H) -> lowest level as homo
            homo = sorted_energy_inds[0]
        else:
            for homo in sorted_energy_inds[::-1]:
                if occupations[homo] >= 1e-8:
                    break
            else:
                raise sc.SkgenException("Homo not found!")
        homo_ll = homo // energies.shape[1]
        mm = homo % energies.shape[1]
        homo_nn = mm + homo_ll + 1
        return homo_nn, homo_ll

    def get_eigenvalue(self, ss, nn, ll):
        """Returns an eigenvalue.

        Parameters
        ----------
        ss : int
            Spin channel (0, 1, ...).
        nn : int
            Principal quantum number (1, 2, ...).
        ll : int
            Angular momentum (0, 1, ...).

        Returns
        -------
        eigenvalue : float
           Required eigenvalue.
        """
        if ss:
            tagname = "eigenlevels_dn"
        else:
            tagname = "eigenlevels_up"
        return self._energiestag[tagname][ll, nn - ll - 1]

    def get_occupation(self, ss, nn, ll):
        """Returns an occupation.

        Parameters
        ----------
        ss : int
            Spin channel (0, 1, ...).
        nn : int
            Principal quantum number (1, 2, ...).
        ll : int
            Angular momentum (0, 1, ...).

        Returns
        -------
        occupation : float
            Required occupation number.
        """
        if ss:
            tagname = "occupations_dn"
        else:
            tagname = "occupations_up"
        return self._energiestag[tagname][ll, nn - ll - 1]

    def get_energy(self):
        """Returns the total energy.

        Returns
        -------
        energy: float
            Required total energy.
        """
        return self._energiestag["total_energy"]

    def get_potentials(self):
        """Returns various potential components of the atom

        Returns
        -------
        potentials : GridData
           Grid data with following potentials:
           nuclear, coulomb, xc-spinup, xc-spindown.
        """
        fp = open(os.path.join(self._workdir, "pot.dat"), "r")
        fp.readline()
        fp.readline()
        ngrid = int(fp.readline())
        # noinspection PyNoneFunctionAssignment,PyTypeChecker
        pots = np.fromfile(fp, dtype=float, count=ngrid * 6, sep=" ")
        fp.close()
        pots.shape = (ngrid, 6)
        grid = oc.RadialGrid(pots[:, 0], pots[:, 1])
        potentials = pots[:,2:6]
        return oc.GridData(grid, potentials)

    def get_density012(self):
        """Returns the radial density and its first and second derivatives.

        Returns
        -------
        density : GridData
           Grid data with the density and its first and second derivatives.
        """
        fp = open(os.path.join(self._workdir, "dens.dat"), "r")
        fp.readline()
        fp.readline()
        fp.readline()
        fp.readline()
        fp.readline()
        ngrid = int(fp.readline())
        # noinspection PyNoneFunctionAssignment,PyTypeChecker
        dens = np.fromfile(fp, dtype=float, count=ngrid * 7, sep=" ")
        fp.close()
        dens.shape = (ngrid, 7)
        grid = oc.RadialGrid(dens[:,0], dens[:,1])
        density = dens[:,2:5]
        return oc.GridData(grid, density)

    def get_wavefunction012(self, ss, nn, ll):
        """Returns radial wave function and its first and second derivatives.

        Returns
        -------
        density : GridData
           Grid data with the wavefunction and its first and second derivatives.
        """
        if ss == 0:
            formstr = "wave_{:02d}{:s}_up.dat"
        else:
            formstr = "wave_{:02d}{:s}_dn.dat"
        wavefile = formstr.format(nn, sc.ANGMOM_TO_SHELL[ll])
        wavefile = os.path.join(self._workdir, wavefile)
        if not os.path.exists(wavefile):
            raise sc.SkgenException("Missing wave function file " + wavefile)
        fp = open(wavefile, "r")
        fp.readline()
        fp.readline()
        ngrid = int(fp.readline())
        fp.readline()
        # noinspection PyNoneFunctionAssignment,PyTypeChecker
        wavefunc = np.fromfile(fp, dtype=float, count=5 * ngrid, sep=" ")
        wavefunc.shape = (ngrid, 5)
        grid = oc.RadialGrid(wavefunc[:, 0], wavefunc[:, 1])
        wfcs = wavefunc[:,2:5]
        return oc.GridData(grid, wfcs)<|MERGE_RESOLUTION|>--- conflicted
+++ resolved
@@ -262,13 +262,8 @@
                 1e30, 0, self._COMMENT, sc.ANGMOM_TO_SHELL[ll])
                     for ll in range(maxang + 1)]
         else:
-<<<<<<< HEAD
-            out += [ "{:g} {:g} \t{:s} Compr. radius and power ({:s})".format(
+            out += ["{:g} {:g} \t{:s} Compr. radius and power ({:s})".format(
                 compr.radius, compr.power, self._COMMENT,
-=======
-            out += ["{:g} {:d} \t{:s} Compr. radius and power ({:s})".format(
-                compr.radius, int(compr.power), self._COMMENT,
->>>>>>> 5f696a93
                 sc.ANGMOM_TO_SHELL[ll])
                     for ll, compr in enumerate(self._compressions)]
 
