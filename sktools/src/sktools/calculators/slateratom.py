'''
Module to perform or find atomic DFT calculations, using slateratom.
'''

import os
import subprocess as subproc
import numpy as np
import sktools.hsd.converter as conv
import sktools.common as sc
from sktools.taggedfile import TaggedFile
import sktools.compressions
import sktools.radial_grid as oc


SUPPORTED_FUNCTIONALS = {'lda' : 2, 'pbe' : 3, 'blyp' : 4, 'lcy-pbe' : 5,
                         'lcy-bnl' : 6, 'pbe0' : 7, 'b3lyp' : 8,
                         'camy-b3lyp' : 9, 'camy-pbeh' : 10}

INPUT_FILE = "slateratom.in"
STDOUT_FILE = "output"
DEFAULT_BINARY = "slateratom"


def register_onecenter_calculator():
    """Returns data for calculator registration"""
    calc = sc.ClassDict()
    calc.settings = SlaterAtomSettings
    calc.calculator = SlaterAtom
    return calc


def register_hsd_settings():
    return SlaterAtomSettings


class SlaterAtomSettings(sc.ClassDict):
    """Specific settings for slateratom program.

    Attributes
    ----------
    exponents : list
        [ exp_s, exp_p, ... ] list, where each exp_* is a list of the exponents
        for the given angular momentum.
    maxpowers : list
        Maximal power for every angular momentum.
    """

    def __init__(self, exponents, maxpowers, scftol, maxscfiter):
        super().__init__()
        self.exponents = exponents
        self.maxpowers = maxpowers
        self.scftol = scftol
        self.maxscfiter = maxscfiter

    @classmethod
    def fromhsd(cls, root, query):
        node = query.getchild(root, "exponents")
        exponents = sc.get_shellvalues_list(node, query, conv.float1)
        node = query.getchild(root, "maxpowers")
        maxpowers = sc.get_shellvalues_list(node, query, conv.int0)
        scftol = query.getvalue(
            root, "scftolerance", converter=conv.float0, defvalue=1.0e-10)
        maxscfiter = query.getvalue(
            root, "maxscfiterations", converter=conv.int0, defvalue=120)
        return cls(exponents, maxpowers, scftol, maxscfiter)

    def __eq__(self, other):
        if not isinstance(other, SlaterAtomSettings):
            return False
        if len(self.exponents) != len(other.exponents):
            return False
        if len(self.maxpowers) != len(other.maxpowers):
            return False
        for ll in range(len(self.exponents)):
            if self.maxpowers[ll] != other.maxpowers[ll]:
                return False
            myexps = self.exponents[ll]
            otherexps = other.exponents[ll]
            if len(myexps) != len(otherexps):
                return False
            for ii in range(len(myexps)):
                if abs(myexps[ii] - otherexps[ii]) > sc.INPUT_FLOAT_TOLERANCE:
                    return False
        if (abs(self.scftol - other.scftol)
                > sc.INPUT_FLOAT_TOLERANCE):
            return False
        if self.maxscfiter != other.maxscfiter:
            return False
        return True


class SlaterAtom:

    def __init__(self, workdir):
        self._workdir = workdir

    def set_input(self, settings, atomconfig, functional, compression):
        myinput = SlateratomInput(settings, atomconfig, functional, compression)
        myinput.write(self._workdir)

    def run(self, binary=DEFAULT_BINARY):
        runner = SlateratomCalculation(binary, self._workdir)
        runner.run()

    def get_result(self):
        return SlateratomResult(self._workdir)


class SlateratomInput:
    """Represents the input of the slateratom program.

    Parameters
    ----------
    atomconfig : AtomConfig
        Configuration of the atom to be calculated.
    functional : str
        DFT functional type ('lda', 'pbe', 'blyp', 'lcpbe', 'lcbnl')
    compressions : list
        List of PowerCompression objects. Either empty (no compression applied)
        or has a compression object for every angular momentum of the atom.
    settings : SlaterAtom
        Further detailed settings of the program.
    """

    _LOGICALSTRS = {True: ".true.", False: ".false."}

    _COMMENT = "#"


    def __init__(self, settings, atomconfig, functional, compressions):
        self._settings = settings
        self._atomconfig = atomconfig
        znuc = self._atomconfig.atomicnumber
        if abs(znuc - int(znuc)) > 1e-12:
            msg = "Slateratom: Only integer atomic numbers are allowed"
            raise sc.SkgenException(msg)
        if len(settings.exponents) != atomconfig.maxang + 1:
            msg = "Slateratom: Missing STO exponents for some shells"
            raise sc.SkgenException(msg)
        if len(settings.maxpowers) != atomconfig.maxang + 1:
            msg = "Slateratom: Missing STO max. powers for some shells"
            raise sc.SkgenException(msg)

        if self._settings.scftol <= 0.0:
            msg = "Slateratom: SCF tolerance must be >0.0 a.u."
            raise sc.SkgenException(msg)

        if self._settings.maxscfiter < 1:
            msg = "Slateratom: Maximum number of SCF iterations must be >=1"
            raise sc.SkgenException(msg)

        if self.isXCFunctionalSupported(functional):
            xcfkey = functional.type
            self._functional = SUPPORTED_FUNCTIONALS[xcfkey]

            if xcfkey in ('lcy-pbe', 'lcy-bnl', 'camy-b3lyp', 'camy-pbeh'):
                self._omega = functional.omega
            else:
                self._omega = None

            if xcfkey in ('camy-b3lyp', 'camy-pbeh'):
                self._alpha = functional.alpha
                self._beta = functional.beta
            elif xcfkey == 'pbe0':
                self._alpha = functional.alpha
                self._beta = None
            else:
                self._alpha = None
                self._beta = None

        else:
            msg = 'Invalid xc-functional type for slateratom'
            raise sc.SkgenException(msg)

        if compressions is None:
            compressions = []
        for comp in compressions:
            if not isinstance(comp, sktools.compressions.PowerCompression):
                msg = "Invalid compressiont type {} for slateratom".format(
                    comp.__class__.__name__)
                raise sc.SkgenException(msg)
        maxang = atomconfig.maxang
        ncompr = len(compressions)
        if ncompr and ncompr != maxang + 1:
            msg = "Invalid number of compressions" \
                "(expected {:d}, got {:d})".format(maxang + 1, ncompr)
            raise sc.SkgenException(msg)
        self._compressions = compressions
        myrelativistics = sc.RELATIVISTICS_NONE, sc.RELATIVISTICS_ZORA
        if atomconfig.relativistics not in myrelativistics:
            raise sc.SkgenException("Invalid relativistics type for slateratom")
        self._relativistic = atomconfig.relativistics == sc.RELATIVISTICS_ZORA


    def isXCFunctionalSupported(self, functional):
        '''Checks if the given xc-functional is supported by the calculator,
           in particular: checks if AVAILABLE_FUNCTIONALS intersect with
           sktools.xcfunctionals.XCFUNCTIONALS

        Args:
            functional: xc-functional, defined in xcfunctionals.py

        Returns:
            true, if xc-functional is supported, otherwise false
        '''

        tmp = []
        for xx in SUPPORTED_FUNCTIONALS:
            if xx in sktools.xcfunctionals.XCFUNCTIONALS:
                tmp.append(sktools.xcfunctionals.XCFUNCTIONALS[xx])

        return bool(functional.__class__ in tmp)


    def write(self, workdir):
        """Writes a valid input for the program.

        Parameters
        ----------
        workdir : str
            Existing working directory where the input should be written to.
        """
        maxang = self._atomconfig.maxang
        out = [
            "{:d} {:d} {:d} {:g} {:s} \t{:s}".format(
                int(self._atomconfig.atomicnumber), maxang,
                self._settings.maxscfiter, self._settings.scftol,
                self._LOGICALSTRS[self._relativistic], self._COMMENT) + \
            " znuc maxang nscc scftol relativistic",

            "{:d} \t\t\t{:s} functional".format(
                self._functional, self._COMMENT)
        ]

        # range-separated functionals
        xctype = list(SUPPORTED_FUNCTIONALS.keys())[
            list(SUPPORTED_FUNCTIONALS.values()).index(self._functional)]
        if xctype in ('lcy-pbe', 'lcy-bnl'):
            out += [
                "{:g} \t{:s} range-separation parameter (omega)".format(
                    self._omega, self._COMMENT),

                # numerical interator
                # hardcoded parameters for the Becke integration
                # --> should be moved to skdef.hsd!
                "2000 194 11 1.0 \t{:s} Becke integrator settings"
                .format(self._COMMENT)]
        # B3LYP
        elif xctype == 'b3lyp':
            out += [
                # numerical interator
                # hardcoded parameters for the Becke integration
                # --> should be moved to skdef.hsd!
                "2000 194 11 1.0 \t{:s} Becke integrator settings"
                .format(self._COMMENT)]
        # PBE0
        elif xctype == 'pbe0':
            out += [
                "{:g} \t{:s} ".format(self._alpha, self._COMMENT) + \
                "Global portion of HFX",

                # numerical interator
                # hardcoded parameters for the Becke integration
                # --> should be moved to skdef.hsd!
                "2000 194 11 1.0 \t{:s} Becke integrator settings"
                .format(self._COMMENT)]
        # CAM functionals
        elif xctype in ('camy-b3lyp', 'camy-pbeh'):
            out += [
                "{:g} {:g} {:g} \t{:s} ".format(
                    self._omega, self._alpha, self._beta, self._COMMENT) + \
                "range-separation parameter (omega), CAM alpha, CAM beta",

                # numerical interator
                # hardcoded parameters for the Becke integration
                # --> should be moved to skdef.hsd!
                "2000 194 11 1.0 \t{:s} Becke integrator settings"
                .format(self._COMMENT)]

        # Compressions
        if len(self._compressions) == 0:
            out += ["{:g} {:d} \t\t{:s} Compr. radius and power ({:s})".format(
                1e30, 0, self._COMMENT, sc.ANGMOM_TO_SHELL[ll])
                    for ll in range(maxang + 1)]
        else:
<<<<<<< HEAD
            out += ["{:g} {:d} \t\t{:s} Compr. radius and power ({:s})".format(
                compr.radius, int(compr.power), self._COMMENT,
=======
            out += ["{:g} {:g} \t{:s} Compr. radius and power ({:s})".format(
                compr.radius, compr.power, self._COMMENT,
>>>>>>> a3dd6efc
                sc.ANGMOM_TO_SHELL[ll])
                    for ll, compr in enumerate(self._compressions)]

        out += ["{:d} \t\t\t{:s} nr. of occupied shells ({:s})".format(
            len(occ), self._COMMENT, sc.ANGMOM_TO_SHELL[ll])
                for ll, occ in enumerate(self._atomconfig.occupations)]

        # STO powers and exponents
        exponents = self._settings.exponents
        maxpowers = self._settings.maxpowers
        out += ["{:d} {:d} \t\t\t{:s} nr. of exponents, max. power ({:s})".format(
            len(exponents[ll]), maxpowers[ll], self._COMMENT,
            sc.ANGMOM_TO_SHELL[ll])
                for ll in range(maxang + 1)]
        out.append("{:s} \t\t{:s} automatic exponent generation".format(
            self._LOGICALSTRS[False], self._COMMENT))
        for ll, skexp_ang in enumerate(exponents):
            for ii, skexp in enumerate(skexp_ang):
                out.append("{:10f} \t\t{:s} exponent {:d} ({:s})".format(
                    skexp, self._COMMENT, ii + 1, sc.ANGMOM_TO_SHELL[ll]))

        out.append("{:s} \t\t{:s} write eigenvectors".format(
            self._LOGICALSTRS[False], self._COMMENT))
        out.append("{} {:g} \t\t{:s} broyden mixer, mixing factor".format(
            self._LOGICALSTRS[True], 0.1, self._COMMENT))

        # Occupations
        for ll, occperl in enumerate(self._atomconfig.occupations):
            for ii, occ in enumerate(occperl):
                nn = ii + 1 + ll  # principal quantum number
                out.append("{:g} {:g} \t\t\t{:s} occupations ({:d}{:s})".format(
                    occ[0], occ[1], self._COMMENT, nn, sc.ANGMOM_TO_SHELL[ll]))

        # Occupied shell range
        occqns = [[sc.MAX_PRINCIPAL_QN, 0],] * (maxang + 1)
        for qn, occ in self._atomconfig.occshells:
            nn = qn[0]
            ll = qn[1]
            occqns[ll][0] = min(occqns[ll][0], nn)
            occqns[ll][1] = max(occqns[ll][1], nn)
        for ll, vqns in enumerate(occqns):
            out.append("{:d} {:d} \t\t\t{:s} occupied shells from to ({:s})".format(
                vqns[0], vqns[1], self._COMMENT, sc.ANGMOM_TO_SHELL[ll]))

        fp = open(os.path.join(workdir, INPUT_FILE), "w")
        fp.write("\n".join(out))
        fp.close()


class SlateratomCalculation:
    """Represents a program run.

    Parameters
    ----------
    binary : str
        Binary to use.
    workdir : str
        Working directory with valid input in it.
    """

    def __init__(self, binary, workdir):
        self._binary = binary
        self._workdir = workdir

    def run(self):
        """Run the code."""
        fpin = open(os.path.join(self._workdir, INPUT_FILE), "r")
        fpout = open(os.path.join(self._workdir, STDOUT_FILE), "w")
        proc = subproc.Popen([ self._binary ], cwd=self._workdir,
                             stdin=fpin, stdout=fpout, stderr=subproc.STDOUT)
        proc.wait()
        fpin.close()
        fpout.close()


class SlateratomResult:
    """Represents the output of a run.

    Parameters
    ----------
    workdir : str
        Working directory with the output of a run.
    """

    def __init__(self, workdir):
        self._workdir = workdir
        fp = open(os.path.join(self._workdir, "energies.tag"), "r")
        self._energiestag = TaggedFile.fromfile(fp, transpose=True)
        fp.close()

    def get_homo_or_lowest_nl(self, ss):
        """Returns homo. If spin channel has no electrons, lowest level.
        """
        tagname = "eigenlevels_dn" if ss else "eigenlevels_up"
        energies = self._energiestag[tagname]
        tagname = "occupations_dn" if ss else "occupations_up"
        occupations = self._energiestag[tagname].flat
        sorted_energy_inds = np.argsort(energies.flat)
        if np.all(occupations < 1e-8):
            # No electrons (e.g. spin down in H) -> lowest level as homo
            homo = sorted_energy_inds[0]
        else:
            for homo in sorted_energy_inds[::-1]:
                if occupations[homo] >= 1e-8:
                    break
            else:
                raise sc.SkgenException("Homo not found!")
        homo_ll = homo // energies.shape[1]
        mm = homo % energies.shape[1]
        homo_nn = mm + homo_ll + 1
        return homo_nn, homo_ll

    def get_eigenvalue(self, ss, nn, ll):
        """Returns an eigenvalue.

        Parameters
        ----------
        ss : int
            Spin channel (0, 1, ...).
        nn : int
            Principal quantum number (1, 2, ...).
        ll : int
            Angular momentum (0, 1, ...).

        Returns
        -------
        eigenvalue : float
           Required eigenvalue.
        """
        if ss:
            tagname = "eigenlevels_dn"
        else:
            tagname = "eigenlevels_up"
        return self._energiestag[tagname][ll, nn - ll - 1]

    def get_occupation(self, ss, nn, ll):
        """Returns an occupation.

        Parameters
        ----------
        ss : int
            Spin channel (0, 1, ...).
        nn : int
            Principal quantum number (1, 2, ...).
        ll : int
            Angular momentum (0, 1, ...).

        Returns
        -------
        occupation : float
            Required occupation number.
        """
        if ss:
            tagname = "occupations_dn"
        else:
            tagname = "occupations_up"
        return self._energiestag[tagname][ll, nn - ll - 1]

    def get_energy(self):
        """Returns the total energy.

        Returns
        -------
        energy: float
            Required total energy.
        """
        return self._energiestag["total_energy"]

    def get_potentials(self):
        """Returns various potential components of the atom

        Returns
        -------
        potentials : GridData
           Grid data with following potentials:
           nuclear, coulomb, xc-spinup, xc-spindown.
        """
        fp = open(os.path.join(self._workdir, "pot.dat"), "r")
        fp.readline()
        fp.readline()
        ngrid = int(fp.readline())
        # noinspection PyNoneFunctionAssignment,PyTypeChecker
        pots = np.fromfile(fp, dtype=float, count=ngrid * 6, sep=" ")
        fp.close()
        pots.shape = (ngrid, 6)
        grid = oc.RadialGrid(pots[:, 0], pots[:, 1])
        potentials = pots[:,2:6]
        return oc.GridData(grid, potentials)

    def get_density012(self):
        """Returns the radial density and its first and second derivatives.

        Returns
        -------
        density : GridData
           Grid data with the density and its first and second derivatives.
        """
        fp = open(os.path.join(self._workdir, "dens.dat"), "r")
        fp.readline()
        fp.readline()
        fp.readline()
        fp.readline()
        fp.readline()
        ngrid = int(fp.readline())
        # noinspection PyNoneFunctionAssignment,PyTypeChecker
        dens = np.fromfile(fp, dtype=float, count=ngrid * 7, sep=" ")
        fp.close()
        dens.shape = (ngrid, 7)
        grid = oc.RadialGrid(dens[:,0], dens[:,1])
        density = dens[:,2:5]
        return oc.GridData(grid, density)

    def get_wavefunction012(self, ss, nn, ll):
        """Returns radial wave function and its first and second derivatives.

        Returns
        -------
        density : GridData
           Grid data with the wavefunction and its first and second derivatives.
        """
        if ss == 0:
            formstr = "wave_{:02d}{:s}_up.dat"
        else:
            formstr = "wave_{:02d}{:s}_dn.dat"
        wavefile = formstr.format(nn, sc.ANGMOM_TO_SHELL[ll])
        wavefile = os.path.join(self._workdir, wavefile)
        if not os.path.exists(wavefile):
            raise sc.SkgenException("Missing wave function file " + wavefile)
        fp = open(wavefile, "r")
        fp.readline()
        fp.readline()
        ngrid = int(fp.readline())
        fp.readline()
        # noinspection PyNoneFunctionAssignment,PyTypeChecker
        wavefunc = np.fromfile(fp, dtype=float, count=5 * ngrid, sep=" ")
        wavefunc.shape = (ngrid, 5)
        grid = oc.RadialGrid(wavefunc[:, 0], wavefunc[:, 1])
        wfcs = wavefunc[:,2:5]
        return oc.GridData(grid, wfcs)<|MERGE_RESOLUTION|>--- conflicted
+++ resolved
@@ -283,13 +283,8 @@
                 1e30, 0, self._COMMENT, sc.ANGMOM_TO_SHELL[ll])
                     for ll in range(maxang + 1)]
         else:
-<<<<<<< HEAD
-            out += ["{:g} {:d} \t\t{:s} Compr. radius and power ({:s})".format(
-                compr.radius, int(compr.power), self._COMMENT,
-=======
-            out += ["{:g} {:g} \t{:s} Compr. radius and power ({:s})".format(
+            out += ["{:g} {:g} \t\t{:s} Compr. radius and power ({:s})".format(
                 compr.radius, compr.power, self._COMMENT,
->>>>>>> a3dd6efc
                 sc.ANGMOM_TO_SHELL[ll])
                     for ll, compr in enumerate(self._compressions)]
 
